+++
date = "2013-01-27T00:00:00Z"
title = "Partial Application"
tags = ["functional programming", "f#"]
categories = ["how to"]
banner = "img/banners/fsharp.png"
<<<<<<< HEAD
series = ["Thinking Functionally"]
series_weight = 01
=======
aliases = [
    "/2013/01/learning-to-think-functionally-currying/",
]
>>>>>>> 3517e43d
+++

Warning, novice functional thinker here. If you know your stuff, what follows may cause distress.

I was messing with F# last night and I got a gentle reminder that I’m still a long way from thinking functionally, it still takes a lot of effort.

I started with this

{{< highlight fsharp "style=tango" >}}
let evens r = List.filter (fun x -> x % 2 = 0) r
> evens [0..10];;

val it : int list = [0; 2; 4; 6; 8; 10]
{{< / highlight >}}

Simple enough. Even numbers are multiples of 2. Rekindling childhood memories of typing code from books by Tim Hartnell into a ZX81, I did what I would have done then. I tried to make the code do something slightly more complicated. What about a function that can find multiples of any number, not just 2.

So, how would I write this next function?

{{< highlight fsharp "style=tango" >}}
> multiplesOf 3 [0..10];;
{{< / highlight >}}

I played with the ‘even’ function for a while. Clearly I needed to replace the 2 with a variable, but no matter what I tried I couldn’t find a way of getting a variable into the filter predicate.

I was missing the point. The filter predicate takes one argument, a member of the list being filtered. There is, to the best of my knowledge, no way of adding extra parameters. You need to take a different (more functional) approach.

### Partially Applying Functions
What we need to do is create a function that accepts an item from the list and checks if it’s a multiple of a variable, without passing that variable into the function. In other words, we need to lock the variable in when the function is created. What we’re talking about here is partial application, which is something I thought I understood, but as with any new concept, reading about it is one thing, having it pop into your mind automatically when you need it is another matter entirely.

When the partial application idea had made it’s way into my mind coming up with something that works was relatively easy (that’s progress I suppose).

{{< highlight fsharp "style=tango" >}}
let multipleOf x y = y % x = 0;

let multiplesOf m r =
    let multipleOfm = multipleOf m;
    List.filter (fun x -> multipleOfm x) r;
{{< /highlight >}}

The multipleOf function takes care of figuring out if any number is a multiple of another. It takes two parameters for obvious reasons. But through the magic of partial application if we call multipleOf passing it only a value for m, it will return a function that accepts the remaining one argument, which it checks against m to see if it’s a multiple.

<blockquote>...in imperative programming we focus on writing functions, in functional programming we will often create the function that we need at runtime, and partial application is one tool at our disposal for doing that.</blockquote>

In other words, our partially applied version ‘multiplesOfm’ will work as the predicate filter, allowing us to create the function that all this started with.

That all felt like a tiny breakthrough in ‘functional thinking’ the understanding that in imperative programming we focus on writing functions, in functional programming we will often create the function that we need at runtime, and partial application is one tool at our disposal for doing that.

To really lock this idea in, let’s play with it a little more. Let’s rewrite our ‘evens’ function, using the ‘multipleOf’ function.

{{< highlight fsharp "style=tango" >}}
let multipleOf x y = y % x = 0;

let even = multipleOf 2;

> even 4;;
val it : bool = true
{{< / highlight >}}

It’s worth looking at why this all works. Something I don’t have time to do right now, maybe another time, but if you are trying to learn how to “Think Functionally” you could do worse than get a solid grasp of partial application.<|MERGE_RESOLUTION|>--- conflicted
+++ resolved
@@ -4,14 +4,11 @@
 tags = ["functional programming", "f#"]
 categories = ["how to"]
 banner = "img/banners/fsharp.png"
-<<<<<<< HEAD
 series = ["Thinking Functionally"]
 series_weight = 01
-=======
 aliases = [
     "/2013/01/learning-to-think-functionally-currying/",
 ]
->>>>>>> 3517e43d
 +++
 
 Warning, novice functional thinker here. If you know your stuff, what follows may cause distress.
