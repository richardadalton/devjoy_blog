+++
date = "2013-02-01T00:00:00Z"
title = "Iterating, Incrementing, and Accumulating"
tags = ["functional programming", "f#"]
categories = ["how to"]
<<<<<<< HEAD
banner = "img/banners/fsharp.png"
series = ["Thinking Functionally"]
series_weight = 02
=======
banner = "img/banners/fsharp.png" 
aliases = [
    "/2013/02/learning-to-think-functionally-iterating-incrementing-and-accumulating/",
]
>>>>>>> 3517e43d
+++


Another F# session this evening and some more deliberate practice of Functional Thinking. To be fair, this post isn’t really about anything new. If you’ve ever used recursion, even in non-functional languages, this will be old news. If you are new to Functional Programming and/or recursion then this may be useful.

Here’s a really simple function. It accepts a number n and sums all the numbers from 1 to n.

{{< highlight fsharp "style=tango" >}}
let SumUpToValue n = [1..n] |> List.sum
{{< / highlight >}}

I create a range up to n and then it’s a simple matter to sum the numbers in the range.

What if I wanted to start from a target value, and work back to the range of numbers?

{{< highlight fsharp "style=tango" >}}
> SumTo 10;;
val it : int list = [1; 2; 3; 4]
{{< / highlight >}}

Let’s agree one little ground rule here. Not every target number can be reached exactly by summing a range. Our function will get us as close as possible to the target without exceeding it.

If I was back in Imperativeland I’d create a loop starting from 1 and add to an accumulator until I reach the target. But here in Functionalville that’s apparently not how things are done. So, how are things done? How can I implement this function without iterating over a series of numbers, summing them, and using a loop guard so I know when to stop?

It turns out I can’t. That’s not to say it can’t be done, but the most “functional” solution I could come up with is basically the same solution as the loop described above, albeit with a cunning disguise.

Here was my first attempt

{{< highlight fsharp "style=tango" >}}
let rec DoSumTo t nums =
    let currentSum = List.sum nums
    let nextNumber = nums.Head + 1
    match currentSum + nextNumber > t with
    | true -> nums
    | false -> DoSumTo t (nextNumber::nums)
 
let SumTo target =
    DoSumTo target [1]

> SumTo 21;;
13
val it : int list = [6; 5; 4; 3; 2; 1]
{{< / highlight >}}

‘DoSumTo’ is a recursive function that is passed the target value (t), and the list of numbers found so far (nums). The list of numbers provides us with two useful pieces of information. Adding one to the number at the head of he list gives us the next number that we need to add. So, the list is actually doubling up as the variable we would normally use as a loop counter.

Summing the contents of the list allows us to check if we’ve reached the target value yet, so the list is also doubling as the accumulator we would use if we were writing this using imperative code with mutable variables.

The function checks whether adding the next number to the list would cause us to exceed the target. If it would, we return the list as it currently stands, and that’s our answer. If adding the next number doesn’t exceed the target, the function recursively calls itself to try the next number.

The only reason I’m using pattern matching here rather than if..else is that as part of my practice I’m trying to avoid using If statements and While statements.

When ‘DoSumTo’ calls itself recursively it passes the target (t) unchanged, but it creates a new list consisting of the next number as the head, and the existing list of numbers as the tail. In other words, each new number is added at the head of the list.

This of course means that the resulting list of numbers is in reverse order. I don’t really care about this. The numbers are correct and reversing the list is trivial.

There is one potentially big problem with this code. Every call to ‘DoSumTo’ causes the list of numbers to be summed. That’s quite wasteful, and easily fixed. Let’s take another stab at this.

{{< highlight fsharp "style=tango" >}}
let rec DoSumTo t nums currentSum =
    let nextNumber = nums.Head + 1
    match currentSum + nextNumber > t with
    | false -> DoSumTo t (nextNumber::nums) (currentSum + nextNumber)
    | true -> nums

let SumTo target =
    DoSumTo target [1] 1
{{< / highlight >}}

We’ve eliminated the summing of the whole list for each new number, by passing the currentSum as a parameter. Each run of the function increases the currentSum for the next run creating an accumulator.

We can go further. We don’t even need to pass the full list of numbers. The function uses the head of the list to keep track of what the next number should be, but we don’t use the full list until we’ve reached the target. Manipulating a full list when we don’t need to is wasteful.

{{< highlight fsharp "style=tango" >}}
let rec DoSumTo t currentNum currentSum =
    let nextNum = currentNum + 1
    match currentSum + nextNum > t with
    | false -> DoSumTo t nextNum (currentSum + nextNum)
    | true -> [1..currentNum]
 
let SumTo target =
    DoSumTo target 1 1
{{< / highlight >}}

Now, instead of passing the full list, we just pass the number we’ve reached as we count up from 1. We also pass the target and the current sum of numbers up to that point. Now instead of using the head of the list of numbers, we just use currentNum.

The only other change is that when we reach the target number, we need to create a range for numbers from 1 to currentNum. This has the added bonus that the resulting list of numbers happens to be in the right order.

{{< highlight fsharp "style=tango" >}}
> SumTo 28;;
val it : int list = [1; 2; 3; 4; 5; 6; 7]
{{< / highlight >}}<|MERGE_RESOLUTION|>--- conflicted
+++ resolved
@@ -3,16 +3,13 @@
 title = "Iterating, Incrementing, and Accumulating"
 tags = ["functional programming", "f#"]
 categories = ["how to"]
-<<<<<<< HEAD
 banner = "img/banners/fsharp.png"
 series = ["Thinking Functionally"]
 series_weight = 02
-=======
 banner = "img/banners/fsharp.png" 
 aliases = [
     "/2013/02/learning-to-think-functionally-iterating-incrementing-and-accumulating/",
 ]
->>>>>>> 3517e43d
 +++
 
 
