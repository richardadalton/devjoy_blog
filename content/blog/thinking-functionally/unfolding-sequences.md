+++
date = "2013-02-07T00:00:00Z"
title = "Unfolding Sequences"
tags = ["functional programming", "f#"]
categories = ["how to"]
banner = "img/banners/fsharp.png"
<<<<<<< HEAD
series = ["Thinking Functionally"]
series_weight = 03
=======
aliases = [
    "/2013/02/learning-to-think-functionally-unfolding-sequences/",
]
>>>>>>> 3517e43d
+++


In my last post I worked through an example that finds the range of numbers that sum to a target value, or gets as close as possible without exceeding the target. I mentioned that the solution felt a little too like the loopy code I would have written in non-functional languages. I felt that there might be a more “functional” way of solving the problem, but I didn’t know what it was.

Ross McKinlay kindly added a comment to point out how the problem could be solved using the ‘unfold’ feature of sequences. When I first looked at the example, I felt like I often do when I see unfamiliar F# code. Utterly confused.

I eventually figured it out and thought it might be worth a further post. Let’s go back to where we left the code at the end of the last post.

{{< highlight fsharp "style=tango" >}}
let rec DoSumTo t currentNum currentSum =
    let nextNum = currentNum + 1
    match currentSum + nextNum > t with
    | false -> DoSumTo t nextNum (currentSum + nextNum)
    | true -> [1..currentNum]

let SumTo target =
    DoSumTo target 1 1
 
> SumTo 28;;
11
val it : int list = [1; 2; 3; 4; 5; 6; 7]
{{< / highlight >}}

Let me say at the start, there’s a bug in this code. If you try SumTo 0, you get a wrong answer. We’ll address that bug in this post.

Here’s the alternative “unfold” solution that Ross provided.

{{< highlight fsharp "style=tango" >}}
let sumTo target =
    Seq.unfold(function
    | (current,total) when total >= target -> None
    | (current,total) -> Some(current,(current+1,total+current))) (1,0) 
{{< / highlight >}}

Ross’ code has some issues too. For example…

{{< highlight fsharp "style=tango" >}}
> sumTo 2 |> ToList;;
val it : int list = [1; 2]
{{< / highlight >}}

In this case the function returns a list of numbers that sum to more than the target. No biggie, a misplaced ‘=’, an easy fix. That aside, I really like the Seq.unfold feature. So, let’s step back for a second and explain some terminology, then we’ll continue.

The following is a very quick, incomplete, and probably inaccurate description of Ranges, Lists and Sequences. It will be just enough to allow you to understand the rest of the post, but I’d urge you to read up on these things yourself for a fuller picture.

### Range
A Range Expression is simply a notation for defining a series of numbers from a low value to a high value. By default the increment is 1, but the Range notation also allows us to define a step size. For the purpose of this blog post we’re interested in using Range expressions to define the contents of Lists and Sequences.

### List
A List is an ordered series of elements. Lists are immutable, and finite. To put it bluntly, lists actually contain stuff. All the elements in a list will be of the same type, but that can be pretty much anything. Numbers, words, tuples, types, or even other lists.

There are numerous ways of specifying the contents of a list. You can explicitly say what it contains…

{{< highlight fsharp "style=tango" >}}
let explicitList = [ 1; 2; 3 ]
{{< / highlight >}}

You can also use a Range expression to define the contents of a list.

{{< highlight fsharp "style=tango" >}}
let rangeList = [ 1 .. 10 ]
{{< / highlight >}}

If you want to change the increment size you can. The following range runs from 0 to 100 in steps of 5.

{{< highlight fsharp "style=tango" >}}
let skipList = [ 0..5..100 ]
{{< / highlight >}}

### Sequences
A Sequence is similar to a list. We can enumerate the items in the sequence, apply aggregate functions, etc. Sequences can be created using Range Expressions in much the same way that Lists can.

{{< highlight fsharp "style=tango" >}}
let rangeSequence = {1..10}
{{< / highlight >}}

Note, that the only difference from Lists is that we use braces {} instead of the square brackets [].

The killer feature of Sequence is that the terms of the sequence are generated on an “as needed” basis. So, if a sequence defines a potential range of 1,000,000 items, but a particular function only accesses the first 10 terms, then only the 10 terms are generated. This allows for potentially infinite sequences.

### Unfolding Sequences
And, with that very quick primer, we go back to the code from Ross and another much more interesting way to generate a Sequence, Unfolding.

Unfolding a sequence is actually a very simple notion. We use a function to generate the next term in the sequence based on the current term. An example is worth a thousand words, so let’s have one.

{{< highlight fsharp "style=tango, hl_lines=3" >}}
let TwoAtATimeFrom n =
    n
    |> Seq.unfold(function x -> Some(x, x+2))
 
val TwoAtATimeFrom : int -> seq<int>
 
> TwoAtATimeFrom 11;;
val it : seq<int> = seq [11; 13; 15; 17; ...]
{{< / highlight >}}

The function accepts a number and pipes it into our unfold function. This value n is used only as the starting point for the sequence. Every subsequent term is calculated based on the previous term.

The key line of code is the unfold function, highlighted above. The result of this line of code is a sequence that starts at 11 (the value of n), and increases in steps of 2. But how? Let’s tear it apart.

It’s the ‘unfold’ method from the Seq module, so this bit is obvious enough.

{{< highlight fsharp "style=tango" >}}
Seq.unfold(...)
{{< / highlight >}}

The interesting stuff is what goes on between those parenthesis.

{{< highlight fsharp "style=tango" >}}
function x -> Some(x, x+2)
{{< / highlight >}}

We pass a function to unfold that accepts a number and generates the next number. To do that you might think (as I did) that it would be a simple function along the lines of

{{< highlight fsharp "style=tango" >}}
function x -> x + 2
{{< / highlight >}}

But, the function actually contains ‘Some(x, x+2)’.
Why the ‘Some’ why both x and x + 2?

As with all things, it’s simple when you understand it, and it’s difficult until then.

‘Some’ indicates that we’re generating an Option value. By this I mean an item that may have a value, or may have none. In C# we’d call these Nullable. As long as the function produces some value the unfolding will continue. If it produces a ‘None’ value, the unfolding stops. Since the example above never produces a ‘None’ value, it is an infinite sequence.

Let’s modify it so there’s an upper limit of 1000.

{{< highlight fsharp "style=tango" >}}
let TwoAtATimeFrom n =
    n |> Seq.unfold(function
    | x when x > 1000 -> None 
    | x -> Some(x, x+2))
{{< / highlight >}}

We start with the value n, but now our unfold function has two options when generating the next term. If the term is greater than 1000, the function returns None, which stops the Sequence unfolding any further. As long as we’re less than 1000, new terms will be created.

Before we move on, let’s look at that “Some” syntax.

{{< highlight fsharp "style=tango" >}}
x -> Some(x, x+2))
{{< / highlight >}}

This says that as the sequence unfolds we take the value x (the first x), we add that value to the sequence (the second x) and then we generate the next value in the sequence by adding two to x (the x + 2). To really make this clear, lets generate another sequence.

{{< highlight fsharp "style=tango" >}}
let SeqFromTuple (x, y) =
    (x, y) |> Seq.unfold(function
    (x, y) -> Some(y, (y, x+y)))
{{< / highlight >}}

This function accepts a tuple, which is used as the starting value of the sequence that will be unfolded. As there is no provision to encounter a ‘None’ value this sequence has no set upper limit.

Each iteration creates a new tuple using the following transformation (x, y) -> (y, x+y). The following shows how that might look.

{{< highlight fsharp "style=tango" >}}
(1, 1) (1, 2) (2, 3), (3, 5), …
{{< / highlight >}}

While these tuples are created, this does not reflect the actual sequence that is produced by the code. If you look at the first parameter of the ‘Some’, you’ll see it’s just ‘y’. So, while the unfold function produces a new tuple with each step, only the ‘y’ part of the tuple is actually realised into the Sequence. So the sequence actually looks like this.

{{< highlight fsharp "style=tango" >}}
> SeqFromTuple (1,1);;
val it : seq<int> = seq [1; 2; 3; 5; ...]
{{< / highlight >}}

Before I finish let me return to the concept of Option types. These are used in situations where a value may or may not exist. An option will either have “Some” value or “None”. We’ve seen above how None can be used to flag the end of a process of unfolding a sequence. That’s not really a great example of the power of Option types.

Let’s go back to the exercise that started all of this. Given a number, find the range of numbers that sums to the target value. And recognising that not all values can be summed to exactly, we get as close as possible without exceeding the target.

Now, having learned about Option types we can improve this.

Given a number, find the range of digits that sum to the target number, and where no range sums exactly to the target, the function should indicate this by returning None.

Here’s the code.

{{< highlight fsharp "style=tango" >}}
let ThatSumClosestTo x =
    (0, 0)
    |> Seq.unfold(function
        (total, num)-> if (total + num > x) 
                       then None 
                       else Some(num,(total + num, num + 1)))
 
let ThatSumsTo x =
    let closest = 
        ThatSumClosestTo x
        |> Seq.toList
    if closest |> List.sum = x 
    then Some(closest)
    else None
 
val ThatSumClosestTo : int -> seq<int>
val ThatSumsTo : int -> int list option
 
> 28 |> ThatSumsTo;;
20
val it : int list option = Some [0; 1; 2; 3; 4; 5; 6; 7]
21
> 29 |> ThatSumsTo;;
22
val it : int list option = None
{{< / highlight >}}

Attempting to find a range of numbers, starting at 0 that sums to 28, gives 1 to 7, but for 29 there is no range of numbers that sums exactly, and so, the function indicates this by returning None.<|MERGE_RESOLUTION|>--- conflicted
+++ resolved
@@ -4,14 +4,11 @@
 tags = ["functional programming", "f#"]
 categories = ["how to"]
 banner = "img/banners/fsharp.png"
-<<<<<<< HEAD
 series = ["Thinking Functionally"]
 series_weight = 03
-=======
 aliases = [
     "/2013/02/learning-to-think-functionally-unfolding-sequences/",
 ]
->>>>>>> 3517e43d
 +++
 
 
