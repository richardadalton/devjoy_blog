+++
date = "2014-06-02T00:00:00Z"
title = "Recursion"
tags = ["functional programming", "f#"]
categories = ["how to"]
banner = "img/banners/fsharp.png"
<<<<<<< HEAD
series = ["Thinking Functionally"]
series_weight = 05
=======
aliases = [
    "/2014/06/learning-to-think-functionally-recursion/",
]
>>>>>>> 3517e43d
+++

This post looks at a hugely important part of functional programming, Recursion. In simple terms this means writing a function that calls itself.

There are endless examples of using recursion to figure out Fibonacci numbers, or process lists. This post will be a little more complicated but hopefully is simple enough that you’ll be able to follow along.

We’re going to teach F# to play the perfect game of Tic-Tac-Toe. The game is a favourite for kids, but it quickly becomes boring for adults. The reason for this is that it is relatively easy to look ahead a few moves and play a perfect game. Writing a program that can look ahead and play perfectly is a nice little programming challenge, so let’s get to it.

### Modelling The Tic-Tac-Toe Board
The first question we need to address is how to represent the board. A nine item array? Perhaps with 1, -1 and 0 for X, O and Blank respectively. That works.

Or we could just avoid modelling the board altogether. Instead of updating a “Board” to mark the squares occupied by the players, we could just keep two lists of the claimed squares.

If we imagine a board layout like this

{{< highlight text "style=tango" >}}
1 2 3
4 5 6
7 8 9
{{< /highlight >}}

Then the following game position

{{< highlight text "style=tango" >}}
X X O
. O .
X . .
{{< /highlight >}}

can be represented as

{{< highlight text "style=tango" >}}
X's Squares: [1;2;7]  
O's Squares: [5;3]
{{< /highlight >}}

### Some Helper Functions

Once we know how a positions are represented we can write functions to reason about them. From a given position we can find the list of squares that remain available.

{{< highlight fsharp "style=tango" >}}
let Available (player: int list) (opponent: int list) =
    [1..9]
    |> ExceptList (List.append player opponent)  
{{< /highlight >}}

We combine the player and opponent lists into one list, then exclude that from the list [1..9]. What remains are the available squares. Simple. ExceptList is just a helper function that wraps a List.filter.

{{< highlight fsharp "style=tango" >}}
let ExceptList list = List.filter (fun n -> not (list |> Contains n))
{{< /highlight >}}

That Contains function is another helper function, It’s just a cleaner way of doing a List.exists.

{{< highlight fsharp "style=tango" >}}
let Contains number = List.exists (fun n -> n = number)
{{< /highlight >}}

### Seeing A Win
The next question is how to we know if a player has won. Each player’s squares are in their own list, so all we have to do is check their claimed squares and see if any three are connected.

Yet again there are various ways of doing this, here’s a really simple way. There are only 8 sets of winning squares. The three rows, three columns and the two diagonals. If a players list of squares contains any of these 8 patterns then it’s a win.

{{< highlight fsharp "style=tango" >}}
let wins = [[1;2;3];
            [4;5;6];
            [7;8;9];
            [1;4;7];
            [2;5;8];
            [3;6;9];
            [1;5;9];
            [3;5;7]]
{{< /highlight >}}

The IsWin function looks at each of the 8 win patterns and checks if any of them is contained in the players squares.

{{< highlight fsharp "style=tango" >}}
let IsWin (squares: int list) = 
    wins |> List.exists (fun w -> ContainsList squares w)
{{< /highlight >}}

It uses another helper function ContainsList that checks if a list contains all of the elements of another list.

{{< highlight fsharp "style=tango" >}}
let ContainsList list = List.forall (fun n -> list |> Contains n)
{{< /highlight >}}

A Draw is even easier to identify. If there are no squares left then it’s a draw.

{{< highlight fsharp "style=tango" >}}
let IsDraw player opponent = List.isEmpty (Available player opponent)
{{< /highlight >}}

### What’s a good move?
So, we know how to tell if the board shows a win or a draw, but how can we make our program look at a given position and decide on a good move. Let’s start by imagining that we have a function that can assign a score to a position. If such a function existed we could just get a list of available moves and pick the one with the highest score. Like This.

{{< highlight fsharp "style=tango" >}}
let BestMove (player: int list) (opponent: int list) =
    Available player opponent
    |> List.maxBy (fun m -> Score (m::player) opponent) 
{{< /highlight >}}

List.maxBy applies the given function to each item in the list, and selects the item that gives the largest result. Remember the list contains available squares. The function combines each available move with the players current position and gets the score for each.

Now, what might the Score function look like?

{{< highlight fsharp "style=tango" >}}
let Score (player: int list) (opponent: int list) =
    if (IsWin player) then 1
    else if (IsDraw player opponent) then 0
    else ???
{{< /highlight >}}

If the position is a win for the player we consider it to have a score of 1. For a draw we assign a score of 0. But, what if the game isn’t over yet? How can we score that position?

This is where we get into the realm of recursion. If we assume that both players will play their best possible moves from this position forward, we can predict how the game will end, that end position can then be used to score the current position. Let’s see that in action.

{{< highlight fsharp "style=tango" >}}
let rec Score (player: int list) (opponent: int list) =
    if (IsWin player) then 1
    else if (IsDraw player opponent) then 0
    else
        let opponentsBestMove = BestMove opponent player
        let opponentsNewPosition = opponentsBestMove::opponent
        -Score opponentsNewPosition player
{{< /highlight >}}

There are a few things going on here so let’s take them in turn. We need to figure out the best move for the opponent. We already have a function for that, the BestMove function that we started with. If we flip the opponent and player lists of squares around, we can use BestMove to find the best move from the opponents perspective.

Knowing the best move for the opponent we can add it to their current position. Now, we have a new position to score. It may be that the opponents move won them the game, or gives a draw. Or it may be that the game is still not finished. We have a function that can score those various options, in fact it’s the function we’re writing (Score), so we simply call it, passing it the opponents potential new position.

Note that if the Score function finds a win for our opponent it will return a score of 1. We negate that because a win for our opponent is a loss for us.

The key insight here is that while scoring the opponents position, the Score function will go back and forth between moves for the player and moves for the opponent. In parallel to the moves going back and forth, that negate operation means the score will go back and forth between 1 and -1.

Notice that we’ve added ‘rec’ to the Score function to indicate that it will be called recursively.

### Mutual Recursion
Notice also that the Score function calls the BestMove function, which is the function we started with and which in turn calls Score. This is mutual recursion, and it poses a particular problem in F#. A called function must defined be above the call to it. How can we do that when we have two functions that call each other?

Well, like this…

{{< highlight fsharp "style=tango" >}}
let rec Score (player: int list) (opponent: int list) =
    if (IsWin player) then 1
    else if (IsDraw player opponent) then 0
    else
        let opponentsBestMove = BestMove opponent player
        let opponentsNewPosition = opponentsBestMove::opponent
        -Score opponentsNewPosition player

and BestMove (player: int list) (opponent: int list) =
    Available player opponent
    |> List.maxBy (fun m -> Score (m::player) opponent) 
{{< /highlight >}}

The ‘and’ keyword allows us to define mutually recursive function. So, here’s the finished code.

{{< highlight fsharp "style=tango" >}}
let wins = [[1;2;3];
            [4;5;6];
            [7;8;9];
            [1;4;7];
            [2;5;8];
            [3;6;9];
            [1;5;9];
            [3;5;7]]

let Contains number = List.exists (fun n -> n = number)

let ContainsList list = List.forall (fun n -> list |> Contains n)

let ExceptList list = List.filter (fun n -> not (list |> Contains n))

let Available (player: int list) (opponent: int list) =
    [1..9]
    |> ExceptList (List.append player opponent)  

let IsWin (squares: int list) = 
    wins |> List.exists (fun w -> ContainsList squares w)
 
let IsDraw player opponent =
    List.isEmpty (Available player opponent)

let rec Score (player: int list) (opponent: int list) =
    if (IsWin player) then 1
    else if (IsDraw player opponent) then 0
    else
        let opponentsBestMove = BestMove opponent player
        let opponentsNewPosition = opponentsBestMove::opponent
        -Score opponentsNewPosition player

and BestMove (player: int list) (opponent: int list) =
    Available player opponent
    |> List.maxBy (fun m -> Score (m::player) opponent) 
{{< /highlight >}}

There you have it, 37 lines of code to create the perfect Tic-Tac-Toe brain. To run the code simply call the BestMove function, passing it the two lists representing the player’s squares. For the first move those lists will be empty.

{{< highlight fsharp "style=tango" >}}
> BestMove [] [];;
val it : int = 1
{{< /highlight >}}

Remember that the first list passed to BestMove is the squares occupied by the player that is about to move, the second are the opponent’s squares. So, to find the best response to the move above, you would do the following.

{{< highlight fsharp "style=tango" >}}
> BestMove [] [1];;
val it : int = 5
{{< /highlight >}}

The first move may take up to 30 seconds to find a move, it has to search the complete game tree. Subsequent moves will be significantly faster as the options get narrowed down.<|MERGE_RESOLUTION|>--- conflicted
+++ resolved
@@ -4,14 +4,11 @@
 tags = ["functional programming", "f#"]
 categories = ["how to"]
 banner = "img/banners/fsharp.png"
-<<<<<<< HEAD
 series = ["Thinking Functionally"]
 series_weight = 05
-=======
 aliases = [
     "/2014/06/learning-to-think-functionally-recursion/",
 ]
->>>>>>> 3517e43d
 +++
 
 This post looks at a hugely important part of functional programming, Recursion. In simple terms this means writing a function that calls itself.
